# This file will return a submission.csv file in the project's root directory containing the predicted labels for the test set.
# WARNING: It is assumed that the model weights are stored in the 'model' directory (best_choco_model.pt) and that the test set is stored in the 'data/test' directory.

# External Libraries
import torch
from torch.utils.data import DataLoader
from torchvision.transforms import v2
import pandas as pd
from pathlib import Path
from tqdm import tqdm # for progress bar
import time
import torch.nn.functional as F

# Internal modules
from src.helper import *
from src.data.TestChocolateDataset import ChocolateTestDataset
from src.model.ChocoNetwork import ChocoNetwork

# Constants
MODEL_PATH = Path("model/best_choco_model.pt")
TESTING_DATA_PATH = Path("data/test")
OUTPUT_CSV_PATH = Path("submission.csv")
CLASS_NAMES = ["Jelly White","Jelly Milk","Jelly Black","Amandina","Crème brulée","Triangolo","Tentation noir","Comtesse","Noblesse","Noir authentique","Passion au lait","Arabia","Stracciatella"]
IMG_SIZE = (200, 300) # (height, width)
BATCH_SIZE = 32

# TRANSFORM DEFINITION
test_tf = v2.Compose([
    v2.ToImage(),
    v2.ToDtype(torch.float32, scale=True),
    v2.Resize(IMG_SIZE, antialias=True),
    v2.Normalize(mean=[0.5]*3, std=[0.5]*3),
])

if __name__ == "__main__":
    
    # Check one what device we'll run
    device = torch.device("cuda" if torch.cuda.is_available() else "cpu")
    print(f"Using device: {device}")
    
    # define the dataset and create the dataloader
    test_dataset = ChocolateTestDataset(
        data_dir=TESTING_DATA_PATH,
        transform=test_tf
    )
    test_loader = DataLoader(
        dataset=test_dataset,
        batch_size=BATCH_SIZE,
        shuffle=False,
        pin_memory=True,
    )
    
    # Instantiate the model
    model = ChocoNetwork().to(device)
    model.load_state_dict(torch.load(MODEL_PATH, map_location=device))
    model.eval()  # Set the model to evaluation mode
    
    # Create the submission dataframe
    submission_df = pd.DataFrame(columns=["id"] + CLASS_NAMES)
    
    # Start the inference
    start_time = time.time()
    
    predictions = []
    ids = []
    with torch.no_grad(): # Disable gradient calculation -> speed up the process
        for images, image_ids in tqdm(test_loader, desc="Processing test images", unit="batch"):
            images = images.to(device, non_blocking=True)
            
            preds = model(images)
            
            # Add the predictions to the list, cpu() is needed to get it back to the host memory
<<<<<<< HEAD
            rounded = model(images).cpu().numpy()
=======
            hard   = torch.round(F.relu(preds)).int().cpu().numpy()
>>>>>>> 6e17c9f9
            # we also want only positive predictions, so we set the negative ones to 0
            hard[hard < 0] = 0
            predictions.extend(hard)
            ids.extend(image_ids)
    
    # Insert in the dataframe       
    submission_df["id"] = ids
    submission_df[CLASS_NAMES] = predictions
    
    # export as csv
    submission_df.to_csv(OUTPUT_CSV_PATH, index=False)
    <|MERGE_RESOLUTION|>--- conflicted
+++ resolved
@@ -70,11 +70,7 @@
             preds = model(images)
             
             # Add the predictions to the list, cpu() is needed to get it back to the host memory
-<<<<<<< HEAD
-            rounded = model(images).cpu().numpy()
-=======
             hard   = torch.round(F.relu(preds)).int().cpu().numpy()
->>>>>>> 6e17c9f9
             # we also want only positive predictions, so we set the negative ones to 0
             hard[hard < 0] = 0
             predictions.extend(hard)
